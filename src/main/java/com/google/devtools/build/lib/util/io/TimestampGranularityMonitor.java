// Copyright 2014 The Bazel Authors. All rights reserved.
//
// Licensed under the Apache License, Version 2.0 (the "License");
// you may not use this file except in compliance with the License.
// You may obtain a copy of the License at
//
//    http://www.apache.org/licenses/LICENSE-2.0
//
// Unless required by applicable law or agreed to in writing, software
// distributed under the License is distributed on an "AS IS" BASIS,
// WITHOUT WARRANTIES OR CONDITIONS OF ANY KIND, either express or implied.
// See the License for the specific language governing permissions and
// limitations under the License.

package com.google.devtools.build.lib.util.io;

import com.google.devtools.build.lib.concurrent.ThreadSafety.ThreadCompatible;
import com.google.devtools.build.lib.concurrent.ThreadSafety.ThreadSafe;
import com.google.devtools.build.lib.profiler.Profiler;
import com.google.devtools.build.lib.profiler.ProfilerTask;
import com.google.devtools.build.lib.util.Clock;

import com.google.devtools.build.lib.vfs.PathFragment;
import java.util.logging.Logger;

/**
 * A utility class for dealing with filesystem timestamp granularity issues.
 *
 * <p>
 * Consider a sequence of commands such as
 * <pre>
 *     echo ... &gt; foo/bar
 *     blaze query ...
 *     echo ... &gt; foo/bar
 *     blaze query ...
 * </pre>
 *
 * If these commands all run very fast, it is possible that the timestamp
 * on foo/bar is not changed by the second command, even though some time has
 * passed, because the times are the same when rounded to the file system
 * timestamp granularity (often 1 second).
 * For performance, we assume that files whose
 * timestamps haven't changed can safely be cached without reexamining their contents.
 * But this assumption would be violated in the above scenario.
 *
 * <p>
 * To address this, we record the current time at the start of executing
 * a Blaze command, and whenever we check the timestamp of a source file
 * or BUILD file, we check if the timestamp of that source file matches
 * the current time.  If so, we set a flag.  At the end of the command,
 * if the flag was set, then we wait until the clock has advanced, so
 * that any file modifications performed after the command exits will
 * result in a different file timestamp.
 *
 * <p>
 * This class implicitly assumes that each filesystem's clock
 * is the same as either System.currentTimeMillis() or
 * System.currentTimeMillis() rounded down to the nearest second.
 * That is not strictly correct; there might be clock skew between
 * the cpu clock and the file system clocks (e.g. for NFS file systems),
 * and some file systems might have different granularity (e.g. the old
 * DOS FAT filesystem has TWO-second granularity timestamps).
 * Clock skew can be addressed using NTP.
 * Other granularities could be addressed by small changes to this class,
 * if it turns out to be needed.
 *
 * <p>
 * Another alternative design that we considered was to write to a file and
 * read its timestamp.  But doing that is a little tricky because we don't have
 * a FileSystem or Path handy.  Also, if we were going to do this, the stamp
 * file that is used should be in the same file system as the input files.
 * But the input file system(s) might not be writeable, and even if it is,
 * it's hard for Blaze to find a writable file on the same filesystem as the
 * input files.
 */
@ThreadCompatible
public class TimestampGranularityMonitor {
  private static final Logger log = Logger.getLogger(TimestampGranularityMonitor.class.getName());

  /**
   * The time of the start of the current Blaze command,
   * in milliseconds.
   */
  private long commandStartTimeMillis;

  /**
   * The time of the start of the current Blaze command,
   * in milliseconds, rounded to one second granularity.
   */
  private long commandStartTimeMillisRounded;

  /**
   * True iff we detected a source file or BUILD file whose (unrounded)
   * timestamp matched the time at the start of the current Blaze command
   * rounded to the nearest second.
   */
  private volatile boolean waitASecond;

  /**
   * True iff we detected a source file or BUILD file whose timestamp
   * exactly matched the time at the start of the current Blaze command
   * (measuring both in integral numbers of milliseconds).
   */
  private volatile boolean waitAMillisecond;

  private final Clock clock;

  public TimestampGranularityMonitor(Clock clock) {
    this.clock = clock;
  }

  /**
   * Record the time at which the Blaze command started.
   * This is needed for use by waitForTimestampGranularity().
   */
  public void setCommandStartTime() {
    this.commandStartTimeMillis = clock.currentTimeMillis();
    this.commandStartTimeMillisRounded = roundDown(this.commandStartTimeMillis);
    this.waitASecond = false;
    this.waitAMillisecond = false;
  }

  /**
   * Record that the output of this Blaze command depended on the contents
   * of a build file or source file with the specified time stamp.
   */
  @ThreadSafe
<<<<<<< HEAD
  public void notifyDependenceOnFileTime(String path, long mtime) {
=======
  public void notifyDependenceOnFileTime(PathFragment path, long mtime) {
>>>>>>> 81eacdb4
    if (mtime == this.commandStartTimeMillis) {
      log.info("Will have to wait for a millisecond on completion because of " + path);
      this.waitAMillisecond = true;
    }
    if (mtime == this.commandStartTimeMillisRounded) {
      log.info("Will have to wait for a second on completion because of " + path);
      this.waitASecond = true;
    }
  }

  /**
   * If needed, wait until the next "tick" of the filesystem timestamp clock.
   * This is done to ensure that files created after the current Blaze command
   * finishes will have timestamps different than files created before the
   * current Blaze command started.  Otherwise a sequence of commands
   * such as
   * <pre>
   *     echo ... &gt; foo/BUILD
   *     blaze query ...
   *     echo ... &gt; foo/BUILD
   *     blaze query ...
   * </pre>
   * could return wrong results, due to the contents of package foo
   * being cached even though foo/BUILD changed.
   */
  public void waitForTimestampGranularity(OutErr outErr) {
    if (this.waitASecond || this.waitAMillisecond) {
      long before = clock.currentTimeMillis();
      long startedWaiting = Profiler.nanoTimeMaybe();
      boolean interrupted = false;

      if (waitASecond) {
        // 50ms slack after the whole-second boundary
        while (clock.currentTimeMillis() < commandStartTimeMillisRounded + 1050) {
          try {
            Thread.sleep(50 /* milliseconds */);
          } catch (InterruptedException e) {
            if (!interrupted) {
              outErr.printErrLn("INFO: Hang on a second...");
              interrupted = true;
            }
          }
        }
      } else {
        while (clock.currentTimeMillis() == commandStartTimeMillis) {
          try {
            Thread.sleep(1 /* milliseconds */);
          } catch (InterruptedException e) {
            if (!interrupted) {
              outErr.printErrLn("INFO: Hang on a millisecond...");
              interrupted = true;
            }
          }
        }
      }
      if (interrupted) {
        Thread.currentThread().interrupt();
      }

      Profiler.instance().logSimpleTask(startedWaiting, ProfilerTask.WAIT,
                                        "Timestamp granularity");
      log.info("Waited for " + (clock.currentTimeMillis() - before) + "ms for file system"
          + " to catch up");
    }
  }

  /**
   * Rounds the specified time, in milliseconds, down to the nearest second,
   * and returns the result in milliseconds.
   */
  private static long roundDown(long millis) {
    return millis / 1000 * 1000;
  }

}<|MERGE_RESOLUTION|>--- conflicted
+++ resolved
@@ -125,11 +125,7 @@
    * of a build file or source file with the specified time stamp.
    */
   @ThreadSafe
-<<<<<<< HEAD
-  public void notifyDependenceOnFileTime(String path, long mtime) {
-=======
   public void notifyDependenceOnFileTime(PathFragment path, long mtime) {
->>>>>>> 81eacdb4
     if (mtime == this.commandStartTimeMillis) {
       log.info("Will have to wait for a millisecond on completion because of " + path);
       this.waitAMillisecond = true;
